--- conflicted
+++ resolved
@@ -4,7 +4,8 @@
 
 🔗 **[Live Demo](https://conv-ai-six.vercel.app)** | 🚀 **[Backend API](https://convai-production.up.railway.app)**
 
-<<<<<<< HEAD
+## Key Features
+
 **User Authentication System**
 JWT-based authentication with secure user registration and login. Implemented route protection and user session management with isolated conversation spaces.
 
@@ -25,36 +26,21 @@
 **Frontend**: React • Vite • Tailwind CSS • Axios Interceptors
 **Backend**: FastAPI • JWT Authentication • SQLite • OpenAI GPT-3.5 • Pinecone Vector DB • LangChain  
 **Deploy**: Railway • Vercel
-=======
-## Key Features
-
-- **Intelligent Memory**: Finds relevant past conversations by meaning, not keywords
-- **Fast Responses**: Background memory storage, ~3 second response time
-- **Semantic Search**: Connects related topics across conversations automatically
-
-## Tech Stack
->>>>>>> e35c9a44
-
-**Backend**: FastAPI • OpenAI GPT-3.5 • Pinecone Vector DB • LangChain  
-**Frontend**: React • Vite • Tailwind CSS  
-**Deploy**: Railway • Vercel
 
 ## Quick Start
 
 ### Backend
+
 ```bash
 cd Backend
 python -m venv venv && venv\Scripts\activate
 pip install -r requirements.txt
-<<<<<<< HEAD
 # Add OPENAI_API_KEY, PINECONE_API_KEY, and JWT_SECRET_KEY to .env
-=======
-# Add OPENAI_API_KEY and PINECONE_API_KEY to .env
->>>>>>> e35c9a44
 python run.py
 ```
 
 ### Frontend
+
 ```bash
 cd frontend
 npm install && npm run dev
@@ -70,7 +56,7 @@
 ## What This Demonstrates
 
 - **Vector Database Implementation** with semantic search
-- **Production AI Architecture** with background processing  
+- **Production AI Architecture** with background processing
 - **Modern Full-Stack Development** with proper deployment
 - **Advanced Memory Systems** combining short-term + long-term storage
 
